from .academicearth import AcademicEarthCourseIE
from .addanime import AddAnimeIE
from .aftonbladet import AftonbladetIE
from .anitube import AnitubeIE
from .aol import AolIE
from .aparat import AparatIE
from .appletrailers import AppleTrailersIE
from .archiveorg import ArchiveOrgIE
from .ard import ARDIE
from .arte import (
    ArteTvIE,
    ArteTVPlus7IE,
    ArteTVCreativeIE,
    ArteTVConcertIE,
    ArteTVFutureIE,
    ArteTVDDCIE,
    ArteTVEmbedIE,
)
from .auengine import AUEngineIE
from .bambuser import BambuserIE, BambuserChannelIE
from .bandcamp import BandcampIE, BandcampAlbumIE
from .bbccouk import BBCCoUkIE
from .blinkx import BlinkxIE
from .bliptv import BlipTVIE, BlipTVUserIE
from .bloomberg import BloombergIE
from .br import BRIE
from .breakcom import BreakIE
from .brightcove import BrightcoveIE
from .byutv import BYUtvIE
from .c56 import C56IE
from .canal13cl import Canal13clIE
from .canalplus import CanalplusIE
from .canalc2 import Canalc2IE
from .cbs import CBSIE
from .ceskatelevize import CeskaTelevizeIE
from .channel9 import Channel9IE
from .chilloutzone import ChilloutzoneIE
from .cinemassacre import CinemassacreIE
from .clipfish import ClipfishIE
from .cliphunter import CliphunterIE
from .clipsyndicate import ClipsyndicateIE
from .cmt import CMTIE
from .cnn import (
    CNNIE,
    CNNBlogsIE,
)
from .collegehumor import CollegeHumorIE
from .comedycentral import ComedyCentralIE, ComedyCentralShowsIE
from .condenast import CondeNastIE
from .criterion import CriterionIE
from .crunchyroll import CrunchyrollIE
from .cspan import CSpanIE
from .d8 import D8IE
from .dailymotion import (
    DailymotionIE,
    DailymotionPlaylistIE,
    DailymotionUserIE,
)
from .daum import DaumIE
from .dotsub import DotsubIE
from .dreisat import DreiSatIE
from .defense import DefenseGouvFrIE
from .discovery import DiscoveryIE
from .dropbox import DropboxIE
from .ebaumsworld import EbaumsWorldIE
from .ehow import EHowIE
from .eighttracks import EightTracksIE
from .eitb import EitbIE
from .elpais import ElPaisIE
from .engadget import EngadgetIE
from .escapist import EscapistIE
from .everyonesmixtape import EveryonesMixtapeIE
from .exfm import ExfmIE
from .extremetube import ExtremeTubeIE
from .facebook import FacebookIE
from .faz import FazIE
from .firstpost import FirstpostIE
from .firsttv import FirstTVIE
from .fivemin import FiveMinIE
from .fktv import (
    FKTVIE,
    FKTVPosteckeIE,
)
from .flickr import FlickrIE
from .fourtube import FourTubeIE
from .franceinter import FranceInterIE
from .francetv import (
    PluzzIE,
    FranceTvInfoIE,
    FranceTVIE,
    GenerationQuoiIE,
    CultureboxIE,
)
from .freesound import FreesoundIE
from .freespeech import FreespeechIE
from .funnyordie import FunnyOrDieIE
from .gamekings import GamekingsIE
from .gamespot import GameSpotIE
from .gametrailers import GametrailersIE
from .gdcvault import GDCVaultIE
from .generic import GenericIE
from .googleplus import GooglePlusIE
from .googlesearch import GoogleSearchIE
from .hark import HarkIE
from .helsinki import HelsinkiIE
from .hotnewhiphop import HotNewHipHopIE
from .howcast import HowcastIE
from .huffpost import HuffPostIE
from .hypem import HypemIE
from .ign import IGNIE, OneUPIE
from .imdb import (
    ImdbIE,
    ImdbListIE
)
from .ina import InaIE
from .infoq import InfoQIE
from .instagram import InstagramIE, InstagramUserIE
from .internetvideoarchive import InternetVideoArchiveIE
from .iprima import IPrimaIE
from .ivi import (
    IviIE,
    IviCompilationIE
)
from .jadorecettepub import JadoreCettePubIE
from .jeuxvideo import JeuxVideoIE
from .jukebox import JukeboxIE
from .justintv import JustinTVIE
from .jpopsukitv import JpopsukiIE
from .kankan import KankanIE
from .keezmovies import KeezMoviesIE
from .khanacademy import KhanAcademyIE
from .kickstarter import KickStarterIE
from .keek import KeekIE
from .kontrtube import KontrTubeIE
from .la7 import LA7IE
from .lifenews import LifeNewsIE
from .liveleak import LiveLeakIE
from .livestream import LivestreamIE, LivestreamOriginalIE
from .lynda import (
    LyndaIE,
    LyndaCourseIE
)
from .m6 import M6IE
from .macgamestore import MacGameStoreIE
from .mailru import MailRuIE
from .malemotion import MalemotionIE
from .mdr import MDRIE
from .metacafe import MetacafeIE
from .metacritic import MetacriticIE
from .mit import TechTVMITIE, MITIE, OCWMITIE
from .mixcloud import MixcloudIE
from .mpora import MporaIE
from .mofosex import MofosexIE
from .mooshare import MooshareIE
from .mtv import (
    MTVIE,
    MTVIggyIE,
)
from .muzu import MuzuTVIE
from .myspace import MySpaceIE
from .myspass import MySpassIE
from .myvideo import MyVideoIE
from .naver import NaverIE
from .nba import NBAIE
from .nbc import (
    NBCIE,
    NBCNewsIE,
)
from .ndr import NDRIE
from .ndtv import NDTVIE
from .newgrounds import NewgroundsIE
from .nfb import NFBIE
from .nhl import NHLIE, NHLVideocenterIE
from .niconico import NiconicoIE
from .ninegag import NineGagIE
from .normalboots import NormalbootsIE
from .novamov import NovaMovIE
from .nowness import NownessIE
from .nowvideo import NowVideoIE
<<<<<<< HEAD
from .ntv import NTVIE
=======
from .oe1 import OE1IE
>>>>>>> f0da3f1e
from .ooyala import OoyalaIE
from .orf import ORFIE
from .parliamentliveuk import ParliamentLiveUKIE
from .pbs import PBSIE
from .photobucket import PhotobucketIE
from .playvid import PlayvidIE
from .podomatic import PodomaticIE
from .pornhd import PornHdIE
from .pornhub import PornHubIE
from .pornotube import PornotubeIE
from .prosiebensat1 import ProSiebenSat1IE
from .pyvideo import PyvideoIE
from .radiofrance import RadioFranceIE
from .rbmaradio import RBMARadioIE
from .redtube import RedTubeIE
from .ringtv import RingTVIE
from .ro220 import Ro220IE
from .rottentomatoes import RottenTomatoesIE
from .roxwel import RoxwelIE
from .rtlnow import RTLnowIE
from .rts import RTSIE
from .rutube import (
    RutubeIE,
    RutubeChannelIE,
    RutubeMovieIE,
    RutubePersonIE,
)
from .rutv import RUTVIE
from .savefrom import SaveFromIE
from .servingsys import ServingSysIE
from .sina import SinaIE
from .slideshare import SlideshareIE
from .smotri import (
    SmotriIE,
    SmotriCommunityIE,
    SmotriUserIE,
    SmotriBroadcastIE,
)
from .sohu import SohuIE
from .soundcloud import SoundcloudIE, SoundcloudSetIE, SoundcloudUserIE
from .southparkstudios import (
    SouthParkStudiosIE,
    SouthparkDeIE,
)
from .space import SpaceIE
from .spankwire import SpankwireIE
from .spiegel import SpiegelIE
from .spike import SpikeIE
from .stanfordoc import StanfordOpenClassroomIE
from .statigram import StatigramIE
from .steam import SteamIE
from .streamcloud import StreamcloudIE
from .streamcz import StreamCZIE
from .syfy import SyfyIE
from .sztvhu import SztvHuIE
from .teamcoco import TeamcocoIE
from .techtalks import TechTalksIE
from .ted import TEDIE
from .testurl import TestURLIE
from .tf1 import TF1IE
from .theplatform import ThePlatformIE
from .thisav import ThisAVIE
from .tinypic import TinyPicIE
from .toutv import TouTvIE
from .toypics import ToypicsUserIE, ToypicsIE
from .traileraddict import TrailerAddictIE
from .trilulilu import TriluliluIE
from .trutube import TruTubeIE
from .tube8 import Tube8IE
from .tudou import TudouIE
from .tumblr import TumblrIE
from .tutv import TutvIE
from .tvigle import TvigleIE
from .tvp import TvpIE
from .udemy import (
    UdemyIE,
    UdemyCourseIE
)
from .unistra import UnistraIE
from .urort import UrortIE
from .ustream import UstreamIE, UstreamChannelIE
from .vbox7 import Vbox7IE
from .veehd import VeeHDIE
from .veoh import VeohIE
from .vesti import VestiIE
from .vevo import VevoIE
from .viddler import ViddlerIE
from .videobam import VideoBamIE
from .videodetective import VideoDetectiveIE
from .videolecturesnet import VideoLecturesNetIE
from .videofyme import VideofyMeIE
from .videopremium import VideoPremiumIE
from .vimeo import (
    VimeoIE,
    VimeoChannelIE,
    VimeoUserIE,
    VimeoAlbumIE,
    VimeoGroupsIE,
    VimeoReviewIE,
)
from .vine import VineIE
from .viki import VikiIE
from .vk import VKIE
from .vube import VubeIE
from .washingtonpost import WashingtonPostIE
from .wat import WatIE
from .wdr import WDRIE
from .weibo import WeiboIE
from .wimp import WimpIE
from .wistia import WistiaIE
from .worldstarhiphop import WorldStarHipHopIE
from .xbef import XBefIE
from .xhamster import XHamsterIE
from .xnxx import XNXXIE
from .xvideos import XVideosIE
from .xtube import XTubeUserIE, XTubeIE
from .yahoo import (
    YahooIE,
    YahooNewsIE,
    YahooSearchIE,
)
from .youjizz import YouJizzIE
from .youku import YoukuIE
from .youporn import YouPornIE
from .youtube import (
    YoutubeIE,
    YoutubeChannelIE,
    YoutubeFavouritesIE,
    YoutubeHistoryIE,
    YoutubePlaylistIE,
    YoutubeRecommendedIE,
    YoutubeSearchDateIE,
    YoutubeSearchIE,
    YoutubeSearchURLIE,
    YoutubeShowIE,
    YoutubeSubscriptionsIE,
    YoutubeTopListIE,
    YoutubeTruncatedURLIE,
    YoutubeUserIE,
    YoutubeWatchLaterIE,
)
from .zdf import ZDFIE


_ALL_CLASSES = [
    klass
    for name, klass in globals().items()
    if name.endswith('IE') and name != 'GenericIE'
]
_ALL_CLASSES.append(GenericIE)


def gen_extractors():
    """ Return a list of an instance of every supported extractor.
    The order does matter; the first extractor matched is the one handling the URL.
    """
    return [klass() for klass in _ALL_CLASSES]


def get_info_extractor(ie_name):
    """Returns the info extractor class with the given ie_name"""
    return globals()[ie_name+'IE']<|MERGE_RESOLUTION|>--- conflicted
+++ resolved
@@ -177,11 +177,8 @@
 from .novamov import NovaMovIE
 from .nowness import NownessIE
 from .nowvideo import NowVideoIE
-<<<<<<< HEAD
 from .ntv import NTVIE
-=======
 from .oe1 import OE1IE
->>>>>>> f0da3f1e
 from .ooyala import OoyalaIE
 from .orf import ORFIE
 from .parliamentliveuk import ParliamentLiveUKIE
